--- conflicted
+++ resolved
@@ -24,27 +24,6 @@
 
       if (data) {
         setOverview({
-<<<<<<< HEAD
-          status: data.overview.overallHealth,
-          uptime: 99.9,
-          responseTime: data.overview.avgResponseTime,
-          errorRate: 0.1,
-          apiSuccessRate: data.overview.apiSuccessRate,
-          activeAlerts: [],
-          lastUpdated: new Date().toISOString(),
-          overallHealth: data.overview.overallHealth,
-          avgResponseTime: data.overview.avgResponseTime,
-          complianceScore: data.overview.complianceScore,
-          criticalAlerts: data.overview.criticalAlerts,
-          metrics: {
-            cpu: 45,
-            memory: 60,
-            disk: 30,
-            network: 80
-          }
-        });
-        setActiveAlerts(data.alerts);
-=======
           ...data.overview,
           systemHealth: data.overview.overallHealth,
           apiStatus: 'operational',
@@ -59,7 +38,6 @@
           }
         } as any);
         setActiveAlerts(data.alerts.map(alert => ({ ...alert, category: 'system' as const, type: 'performance' as const })));
->>>>>>> 69d3f4ad
         setLastUpdate(new Date());
       }
       setIsLoading(false);
@@ -80,12 +58,6 @@
     };
   }, []);
 
-<<<<<<< HEAD
-  const resolveAlert = withErrorHandling(async (alertId: string) => {
-    await enterpriseMonitoring.resolveAlert(alertId);
-    setActiveAlerts(prev => prev.filter(alert => alert.id !== alertId));
-  }, 'resolveAlert');
-=======
   const resolveAlert = async (alertId: string) => {
     const result = await withErrorHandling(async () => {
       await enterpriseMonitoring.resolveAlert(alertId);
@@ -93,7 +65,6 @@
     }, 'resolving alert');
     return result;
   };
->>>>>>> 69d3f4ad
 
   return {
     overview,
