--- conflicted
+++ resolved
@@ -7,20 +7,12 @@
 }
 
 export function SystemHealthCard({ health }: SystemHealthCardProps) {
-<<<<<<< HEAD
-  const iconProps = {
-    icon: health === 'healthy' ? 'CheckCircle' : health === 'degraded' ? 'AlertTriangle' : 'XCircle',
-    color: health === 'healthy' ? 'text-green-500' : health === 'degraded' ? 'text-yellow-500' : 'text-red-500',
-    className: health === 'healthy' ? 'text-green-500' : health === 'degraded' ? 'text-yellow-500' : 'text-red-500'
-  };
-=======
   const getHealthIconProps = (health: string) => ({
     className: health === 'healthy' ? 'text-green-500' : health === 'degraded' ? 'text-yellow-500' : 'text-red-500',
     size: 16
   });
   
   const iconProps = getHealthIconProps(health);
->>>>>>> 69d3f4ad
   const Icon =
     health === 'healthy'
       ? CheckCircle
