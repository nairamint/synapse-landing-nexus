
import { useState, useRef, useEffect, forwardRef, useImperativeHandle } from "react";
import { Card, CardContent, CardDescription, CardHeader, CardTitle } from "@/components/ui/card";
import { Button } from "@/components/ui/button";
import { Textarea } from "@/components/ui/textarea";
import { Input } from "@/components/ui/input";
import { Label } from "@/components/ui/label";
import { Avatar, AvatarFallback, AvatarImage } from "@/components/ui/avatar";
import { Separator } from "@/components/ui/separator";
import { Badge } from "@/components/ui/badge";
import { Alert, AlertDescription } from "@/components/ui/alert";
import { 
  Send, 
  Bot, 
  User, 
  Loader2, 
  AlertCircle, 
  CheckCircle2, 
  XCircle,
  FileText,
  Shield,
  TrendingUp,
  RefreshCw
} from "lucide-react";
import { toast } from "@/components/ui/use-toast";
import { nexusAgent } from "@/services/nexusAgent";
import { 
  SFDRClassificationRequest, 
  NexusValidationResponse, 
  NexusMessage,
  QuickActionType 
} from "@/types/nexus";

// Use imported types from Nexus agent
type ChatMessage = NexusMessage;

interface NexusAgentChatProps {
  apiEndpoint?: string;
  className?: string;
}

/**
 * NexusAgentChat component - Interactive chat interface for SFDR compliance validation
 * Integrates with the SFDR Navigator API for real-time regulatory compliance checking
 */
export const NexusAgentChat = forwardRef<any, NexusAgentChatProps>(({ 
  apiEndpoint = 'https://api.nexus-agent.com/v1/sfdr/validate',
  className = ''
}, ref) => {
  const [messages, setMessages] = useState<ChatMessage[]>([
    {
      id: '1',
      type: 'system',
      content: 'Welcome to SFDR Navigator! I can help you validate SFDR compliance for your fund classifications. You can ask questions or submit fund data for validation.',
      timestamp: new Date()
    }
  ]);
  const [inputMessage, setInputMessage] = useState('');
  const [isLoading, setIsLoading] = useState(false);
  const [showFormMode, setShowFormMode] = useState(false);
  const [formData, setFormData] = useState<Partial<SFDRClassificationRequest>>({
    metadata: {
      entityId: '',
      reportingPeriod: new Date().getFullYear().toString(),
      regulatoryVersion: 'SFDR_v1.0',
      submissionType: 'INITIAL'
    },
    fundProfile: {
      fundType: 'UCITS',
      fundName: '',
      targetArticleClassification: 'Article8'
    }
  });
  const messagesEndRef = useRef<HTMLDivElement>(null);

  // Expose methods to parent component
  useImperativeHandle(ref, () => ({
    sendMessage: (message: string) => {
      setInputMessage(message);
      setTimeout(() => handleSendMessage(message), 100);
    }
  }));

  /**
   * Scroll to bottom of messages when new message is added
   */
  const scrollToBottom = () => {
    messagesEndRef.current?.scrollIntoView({ behavior: 'smooth' });
  };

  useEffect(() => {
    scrollToBottom();
  }, [messages]);

  // Listen for quick action events from parent
  useEffect(() => {
    const handleQuickAction = (event: CustomEvent) => {
      const { message } = event.detail;
      setInputMessage(message);
      setTimeout(() => handleSendMessage(message), 100);
    };

    window.addEventListener('nexus-quick-action', handleQuickAction as EventListener);
    return () => {
      window.removeEventListener('nexus-quick-action', handleQuickAction as EventListener);
    };
  }, []);

  /**
   * Add a new message to the chat
   */
  const addMessage = (message: Omit<ChatMessage, 'id' | 'timestamp'>) => {
    const newMessage: ChatMessage = {
      ...message,
      id: Date.now().toString(),
      timestamp: new Date()
    };
    setMessages(prev => [...prev, newMessage]);
    return newMessage.id;
  };

  /**
   * Update an existing message (useful for loading states)
   */
  const updateMessage = (id: string, updates: Partial<ChatMessage>) => {
    setMessages(prev => prev.map(msg => 
      msg.id === id ? { ...msg, ...updates } : msg
    ));
  };

  /**
   * Call the Nexus Agent for SFDR validation
   */
<<<<<<< HEAD
  // Add new agent type
  enum AgentType {
    LOCAL = 'local',
    GITHUB = 'github',
    CLOUD = 'cloud'
  }
  
  // Add GitHub API configuration
  const GITHUB_AGENT_API = {
    BASE_URL: process.env.NEXT_PUBLIC_GITHUB_AGENT_URL || 'https://api.github.com/repos/[OWNER]/[REPO]/contents',
    API_KEY: process.env.NEXT_PUBLIC_GITHUB_AGENT_API_KEY
  };
  
  // Modify callNexusAPI function
  const callNexusAPI = async (request: SFDRClassificationRequest): Promise<NexusAgentResponse> => {
    switch (selectedAgent) {
      case AgentType.GITHUB:
        const response = await axios.post(
          `${GITHUB_AGENT_API.BASE_URL}/analyze`,
          {
            message: 'SFDR Analysis Request',
            content: btoa(JSON.stringify(request)),
            branch: 'main'
          },
          {
            headers: {
              Authorization: `token ${GITHUB_AGENT_API.API_KEY}`,
              Accept: 'application/vnd.github.v3+json'
            }
          }
        );
        return parseGitHubResponse(response.data);
      // ... existing cases ...
  }
=======
  const callNexusAPI = async (request: SFDRClassificationRequest): Promise<NexusValidationResponse> => {
    return await nexusAgent.validateClassification(request);
>>>>>>> edb8bf7b
  };
  
  // Add GitHub response parser
  const parseGitHubResponse = (data: any): NexusAgentResponse => {
    return {
      complianceStatus: data.content?.results?.status || 'UNKNOWN',
      validationMetrics: data.content?.metrics || {},
      suggestedActions: data.content?.recommendations || []
    };
  };
  
  // Update component props and state
  interface NexusAgentChatProps {
    agentType?: AgentType;
    className?: string;
  }

  /**
   * Handle sending a text message with real SFDR validation
   */
  const handleSendMessage = async (messageText?: string) => {
    const userMessage = messageText || inputMessage;
    if (!userMessage.trim()) return;

    setInputMessage('');
    
    // Add user message
    addMessage({
      type: 'user',
      content: userMessage
    });

    // Add loading message
    const loadingId = addMessage({
      type: 'agent',
      content: 'Processing your request...',
      isLoading: true
    });

    setIsLoading(true);

    try {
      // Process user intent and call appropriate backend service
      let response = '';
      
      if (userMessage.toLowerCase().includes('upload') || userMessage.toLowerCase().includes('document')) {
        response = await handleDocumentUpload(userMessage);
      } else if (userMessage.toLowerCase().includes('check compliance') || userMessage.toLowerCase().includes('validate')) {
        response = await handleComplianceCheck(userMessage);
      } else if (userMessage.toLowerCase().includes('generate report') || userMessage.toLowerCase().includes('report')) {
        response = await handleReportGeneration(userMessage);
      } else if (userMessage.toLowerCase().includes('risk assessment') || userMessage.toLowerCase().includes('risk')) {
        response = await handleRiskAssessment(userMessage);
      } else if (userMessage.toLowerCase().includes('pai') || userMessage.toLowerCase().includes('principal adverse impact')) {
        response = await providePAIGuidance(userMessage);
      } else if (userMessage.toLowerCase().includes('article 8')) {
        response = await provideArticle8Guidance(userMessage);
      } else if (userMessage.toLowerCase().includes('article 9')) {
        response = await provideArticle9Guidance(userMessage);
      } else if (userMessage.toLowerCase().includes('taxonomy') || userMessage.toLowerCase().includes('eu taxonomy')) {
        response = await provideTaxonomyGuidance(userMessage);
      } else {
        response = await provideGeneralGuidance(userMessage);
      }

      updateMessage(loadingId, {
        content: response,
        isLoading: false
      });
    } catch (error) {
      console.error('Error processing message:', error);
      updateMessage(loadingId, {
        content: 'Sorry, I encountered an error processing your request. Please try again.',
        isLoading: false
      });
    } finally {
      setIsLoading(false);
    }
  };

  /**
   * Handle document upload guidance
   */
  const handleDocumentUpload = async (message: string): Promise<string> => {
    return `📄 **Document Upload & Analysis**

I can help you upload and analyze various SFDR-related documents:

**Supported Document Types:**
• Fund prospectus and KID/KIID
• SFDR periodic reports
• PAI statement documents
• Due diligence questionnaires
• Investment policy statements
• Sustainability reports

**Analysis Capabilities:**
• SFDR classification validation
• PAI indicator extraction
• Taxonomy alignment assessment
• Compliance gap identification
• Regulatory requirement mapping

To upload a document, you can:
1. **Drag & drop** files into this chat
2. Use the **Upload Document** quick action
3. Provide document details for manual analysis

What type of document would you like to upload or analyze?`;
  };

  /**
   * Handle compliance check with real SFDR logic
   */
  const handleComplianceCheck = async (message: string): Promise<string> => {
    return `🔍 **SFDR Compliance Check**

I'll perform a comprehensive compliance assessment based on current SFDR regulations:

**Key Validation Areas:**
✅ **Article Classification (Articles 6, 8, 9)**
• Investment objective alignment
• Sustainability characteristics validation
• Promotion vs. objective requirements

✅ **PAI Indicators (Regulation 2022/1288)**
• 18 mandatory indicators coverage
• Data quality assessment (>50% coverage required)
• Optional indicators relevance

✅ **EU Taxonomy Alignment**
• Environmental objectives mapping
• Do No Significant Harm (DNSH) assessment
• Minimum safeguards compliance

✅ **Disclosure Requirements**
• Pre-contractual disclosures
• Periodic reporting obligations
• Website disclosure completeness

To start a compliance check, I need:
• Fund name and ISIN
• Current article classification
• Investment strategy summary
• Asset allocation data

Would you like to proceed with form mode or provide details here?`;
  };

  /**
   * Handle report generation
   */
  const handleReportGeneration = async (message: string): Promise<string> => {
    return `📊 **SFDR Report Generation**

I can generate comprehensive compliance reports based on your fund data:

**Available Report Types:**
• **Full Compliance Report** - Complete SFDR assessment
• **PAI Analysis Report** - Principal Adverse Impact breakdown
• **Taxonomy Alignment Report** - EU Taxonomy compliance
• **Gap Analysis Report** - Regulatory requirements vs. current state
• **Risk Assessment Report** - Compliance risk identification

**Report Features:**
• Executive summary with key findings
• Detailed regulatory mapping
• Actionable recommendations
• Supporting evidence and references
• Regulatory deadline tracking

**Output Formats:**
• PDF for regulatory submission
• Excel for data analysis
• JSON for system integration

To generate a report, please specify:
1. Report type needed
2. Assessment period
3. Specific focus areas
4. Output format preference

Which report would you like me to prepare?`;
  };

  /**
   * Handle risk assessment
   */
  const handleRiskAssessment = async (message: string): Promise<string> => {
    return `⚠️ **SFDR Risk Assessment**

I'll analyze potential compliance risks using proven regulatory frameworks:

**Risk Categories Analyzed:**
🔴 **Critical Risks**
• Article misclassification (Article 8/9 downgrades)
• PAI data gaps (>50% missing data)
• Taxonomy alignment overstatement

🟡 **Moderate Risks**
• Documentation inconsistencies
• Disclosure timing delays
• Benchmark alignment issues

🟢 **Low Risks**
• Optional PAI indicator gaps
• Minor disclosure improvements
• Process optimization opportunities

**Assessment Methodology:**
1. **Regulatory Mapping** - Current requirements vs. fund structure
2. **Gap Analysis** - Identify compliance shortfalls
3. **Impact Assessment** - Quantify regulatory exposure
4. **Mitigation Planning** - Prioritized action recommendations

**Output Includes:**
• Risk heat map by category
• Compliance score (0-100)
• Regulatory timeline tracking
• Cost-benefit analysis of remediation

Ready to start your risk assessment? I'll need basic fund information to begin.`;
  };

  /**
   * Provide PAI guidance with current regulations
   */
  const providePAIGuidance = async (message: string): Promise<string> => {
    return `📊 **Principal Adverse Impact (PAI) Indicators**

Based on Commission Delegated Regulation (EU) 2022/1288:

**18 Mandatory Indicators (Table 1):**
🌍 **Environmental (14 indicators):**
1. GHG emissions (Scope 1, 2, 3)
2. Carbon footprint
3. GHG intensity of investee companies
4. Exposure to companies in fossil fuel sector
5. Share of non-renewable energy consumption
6. Energy consumption intensity per sector
7. Activities negatively affecting biodiversity
8. Emissions to water
9. Hazardous waste and radioactive waste ratio

👥 **Social & Governance (4 indicators):**
10. Violations of UN Global Compact & UNGP
11. Lack of processes for monitoring UNGP compliance
12. Unadjusted gender pay gap
13. Board gender diversity
14. Exposure to controversial weapons

**Data Quality Requirements:**
• Minimum 50% coverage for portfolio
• Estimation methods must be documented
• Data sources must be credible and traceable

**Article-Specific Requirements:**
• **Article 6**: Consider PAI or explain why not
• **Article 8**: Must consider PAI in investment process
• **Article 9**: Enhanced PAI due diligence required

Need help with PAI implementation or data collection strategies?`;
  };

  /**
   * Provide Article 8 specific guidance
   */
  const provideArticle8Guidance = async (message: string): Promise<string> => {
    return `🌱 **SFDR Article 8 - Environmental/Social Characteristics**

**Definition (Article 8(1)):**
"Financial products that promote environmental or social characteristics"

**Key Requirements:**
✅ **Promotion Standard**
• Must actively promote E/S characteristics
• Cannot be incidental or secondary
• Requires measurable characteristics

✅ **Disclosure Obligations**
• Pre-contractual: How characteristics are promoted
• Periodic: Progress on achieving characteristics
• Website: Sustainability-related information

✅ **PAI Consideration**
• Must consider principal adverse impacts
• Or explain why PAI are not considered
• Document consideration in investment process

**Common Compliance Pitfalls:**
❌ Vague sustainability characteristics
❌ Insufficient promotion evidence
❌ Inadequate PAI integration
❌ Inconsistent fund documentation

**Best Practices:**
• Define specific, measurable E/S characteristics
• Implement systematic screening processes
• Maintain comprehensive documentation
• Regular monitoring and reporting

**Validation Checklist:**
□ Clear E/S characteristics defined
□ Promotion methodology documented
□ PAI consideration implemented
□ Disclosure templates completed

Would you like me to validate your Article 8 classification?`;
  };

  /**
   * Provide Article 9 specific guidance
   */
  const provideArticle9Guidance = async (message: string): Promise<string> => {
    return `🎯 **SFDR Article 9 - Sustainable Investment Objective**

**Definition (Article 9(1)):**
"Financial products that have sustainable investment as their objective"

**Key Requirements:**
✅ **Objective Standard**
• Sustainable investment as primary objective
• Not just promotion of characteristics
• Measurable positive impact required

✅ **Enhanced Due Diligence**
• Comprehensive PAI assessment
• EU Taxonomy alignment (where relevant)
• Do No Significant Harm (DNSH) analysis

✅ **Stringent Disclosure**
• Pre-contractual: Sustainable investment strategy
• Periodic: Achievement of sustainable objectives
• Website: Detailed methodology and impact metrics

**Sustainable Investment Definition (Article 2(17)):**
• Economic activity contributing to environmental objective; OR
• Economic activity contributing to social objective; AND
• Does not significantly harm any objective; AND
• Investee follows good governance practices

**Article 9 Validation Framework:**
🔍 **Investment Objective Test**
• Primary objective = sustainable investment?
• Binding commitment in fund documents?
• Systematic implementation process?

🔍 **Impact Measurement**
• Defined impact indicators
• Baseline and target setting
• Regular impact monitoring

**Common Rejection Reasons:**
❌ Sustainable investment not primary objective
❌ Insufficient impact measurement
❌ Inadequate DNSH assessment
❌ Missing good governance verification

Ready for Article 9 validation assessment?`;
  };

  /**
   * Provide EU Taxonomy guidance
   */
  const provideTaxonomyGuidance = async (message: string): Promise<string> => {
    return `🏛️ **EU Taxonomy Regulation Compliance**

**6 Environmental Objectives:**
1. **Climate change mitigation**
2. **Climate change adaptation**
3. **Sustainable use of water and marine resources**
4. **Transition to circular economy**
5. **Pollution prevention and control**
6. **Protection of biodiversity and ecosystems**

**3-Step Assessment Process:**
✅ **Step 1: Eligibility**
• Economic activity covered by Taxonomy?
• Screening criteria defined?

✅ **Step 2: Alignment**
• Substantial contribution to ≥1 objective?
• DNSH compliance for all objectives?
• Minimum safeguards met?

✅ **Step 3: Disclosure**
• Taxonomy-aligned percentage
• Taxonomy-eligible percentage
• Explanation of calculation methodology

**Current Coverage (as of 2024):**
• Climate objectives: ~40% of EU GDP
• Other objectives: Technical criteria developing
• Financial services: Limited direct coverage

**For Financial Products:**
• Report Taxonomy alignment of underlying investments
• Article 8/9 funds: Enhanced disclosure requirements
• Methodology must be transparent and verifiable

**Key Compliance Challenges:**
• Data availability and quality
• Methodology standardization
• Verification and assurance
• Regular updates to technical criteria

Need help calculating your fund's Taxonomy alignment?`;
  };

  /**
   * Provide general SFDR guidance
   */
  const provideGeneralGuidance = async (message: string): Promise<string> => {
    return `🏛️ **SFDR Regulatory Framework Overview**

**Sustainable Finance Disclosure Regulation (EU) 2019/2088**

**Key Objectives:**
• Increase transparency in sustainability risks
• Standardize sustainability disclosures
• Prevent greenwashing in financial markets
• Support EU Green Deal and Paris Agreement

**3-Tier Classification System:**
• **Article 6**: No sustainability promotion
• **Article 8**: Promotes E/S characteristics
• **Article 9**: Sustainable investment objective

**Regulatory Timeline:**
• ✅ Level 1: March 2021 (entity-level disclosures)
• ✅ Level 2: January 2023 (product-level disclosures)
• 🔄 Ongoing: Technical standards updates

**Key Supporting Regulations:**
• EU Taxonomy Regulation (2020/852)
• Delegated Regulation (2022/1288) - RTS
• Corporate Sustainability Reporting Directive (CSRD)

**Common Use Cases:**
• 🔍 "Check compliance" - Validate current classification
• 📄 "Upload document" - Analyze fund documentation
• 📊 "Generate report" - Create compliance reports
• ⚠️ "Risk assessment" - Identify compliance gaps

**Quick Actions Available:**
• Document upload and analysis
• Compliance validation
• Report generation
• Risk assessment

How can I help you navigate SFDR compliance today?`;
  };

  /**
   * Handle form submission for SFDR validation
   */
  const handleFormSubmit = async () => {
    if (!formData.fundProfile?.fundName || !formData.metadata?.entityId) {
      toast({
        title: 'Missing Information',
        description: 'Please fill in the required fields (Fund Name and Entity ID)',
        variant: 'destructive'
      });
      return;
    }

    const request = formData as SFDRClassificationRequest;
    
    // Add form submission message
    addMessage({
      type: 'user',
      content: `Validating SFDR classification for: ${request.fundProfile.fundName}`,
      data: request
    });

    // Add loading message
    const loadingId = addMessage({
      type: 'agent',
      content: 'Validating SFDR compliance...',
      isLoading: true
    });

    setIsLoading(true);

    try {
      const response = await callNexusAPI(request);
      
      let responseContent = `**Validation Complete**\n\n`;
      responseContent += `**Classification:** ${response.classification?.recommendedArticle || 'N/A'}\n`;
      responseContent += `**Confidence:** ${((response.classification?.confidence || 0) * 100).toFixed(1)}%\n\n`;
      responseContent += `**Compliance Score:** ${response.complianceScore}%\n\n`;
      
      if (response.issues && response.issues.length > 0) {
        responseContent += `**Issues Found:**\n`;
        response.issues.forEach(issue => {
          responseContent += `• ${issue.message} (${issue.severity})\n`;
        });
        responseContent += '\n';
      }
      
      if (response.recommendations && response.recommendations.length > 0) {
        responseContent += `**Recommendations:**\n`;
        response.recommendations.forEach(rec => {
          responseContent += `• ${rec}\n`;
        });
      }

      updateMessage(loadingId, {
        content: responseContent,
        data: response,
        isLoading: false
      });

      toast({
        title: 'Validation Complete',
        description: `Classification: ${response.classification?.recommendedArticle || 'N/A'} (${((response.classification?.confidence || 0) * 100).toFixed(1)}% confidence)`
      });
    } catch (error) {
      updateMessage(loadingId, {
        content: 'Error validating SFDR compliance. Please check your data and try again.',
        isLoading: false
      });
      
      toast({
        title: 'Validation Error',
        description: 'Failed to validate SFDR compliance',
        variant: 'destructive'
      });
    } finally {
      setIsLoading(false);
      setShowFormMode(false);
    }
  };

  /**
   * Render validation result badge
   */
  const renderValidationBadge = (response: NexusValidationResponse) => {
    const variant = response.isValid ? 'default' : 'destructive';
    const icon = response.isValid ? <CheckCircle2 className="w-3 h-3" /> : <XCircle className="w-3 h-3" />;
    
    return (
      <Badge variant={variant} className="mb-2">
        {icon}
        <span className="ml-1">{response.isValid ? 'Valid' : 'Invalid'}</span>
      </Badge>
    );
  };

  return (
    <div className={`flex flex-col h-[600px] ${className}`}>
      <Card className="flex-1 flex flex-col">
        <CardHeader className="pb-3">
          <div className="flex items-center justify-between">
            <div className="flex items-center gap-2">
              <Bot className="w-5 h-5 text-blue-600" />
              <CardTitle className="text-lg">SFDR Navigator</CardTitle>
            </div>
            <div className="flex gap-2">
              <Button
                variant="outline"
                size="sm"
                onClick={() => setShowFormMode(!showFormMode)}
              >
                <FileText className="w-4 h-4 mr-1" />
                {showFormMode ? 'Chat Mode' : 'Form Mode'}
              </Button>
              <Button
                variant="outline"
                size="sm"
                onClick={() => setMessages([messages[0]])}
              >
                <RefreshCw className="w-4 h-4" />
              </Button>
            </div>
          </div>
          <CardDescription>
            SFDR Compliance Validation & Regulatory Guidance
          </CardDescription>
        </CardHeader>
        
        <CardContent className="flex-1 flex flex-col p-0">
          {!showFormMode ? (
            // Chat Mode
            <>
              <div className="flex-1 overflow-y-auto p-4 space-y-4">
                {messages.map((message, index) => (
                  <div key={`${message.id}-${index}`} className={`flex gap-3 ${message.type === 'user' ? 'justify-end' : 'justify-start'}`}>
                    {message.type !== 'user' && (
                      <Avatar className="w-8 h-8">
                        <AvatarFallback>
                          {message.type === 'system' ? <Shield className="w-4 h-4" /> : <Bot className="w-4 h-4" />}
                        </AvatarFallback>
                      </Avatar>
                    )}
                    
                    <div className={`max-w-[80%] ${message.type === 'user' ? 'order-first' : ''}`}>
                      <div className={`rounded-lg p-3 ${
                        message.type === 'user' 
                          ? 'bg-blue-600 text-white' 
                          : message.type === 'system'
                          ? 'bg-gray-100 text-gray-800'
                          : 'bg-white border border-gray-200'
                      }`}>
                        {message.isLoading ? (
                          <div className="flex items-center gap-2">
                            <Loader2 className="w-4 h-4 animate-spin" />
                            <span>Processing...</span>
                          </div>
                        ) : (
                          <div className="whitespace-pre-line">{message.content}</div>
                        )}
                        
                        {message.data && 'isValid' in message.data && (
                          <div className="mt-3 pt-3 border-t border-gray-100">
                            {renderValidationBadge(message.data)}
                            {message.data.validationDetails && (
                              <div className="grid grid-cols-2 gap-2 text-xs">
                                <div className="flex items-center gap-1">
                                  {message.data.validationDetails.articleCompliance ? 
                                    <CheckCircle2 className="w-3 h-3 text-green-500" /> : 
                                    <XCircle className="w-3 h-3 text-red-500" />
                                  }
                                  Article Compliance
                                </div>
                                <div className="flex items-center gap-1">
                                  {message.data.validationDetails.paiConsistency ? 
                                    <CheckCircle2 className="w-3 h-3 text-green-500" /> : 
                                    <XCircle className="w-3 h-3 text-red-500" />
                                  }
                                  PAI Consistency
                                </div>
                                <div className="flex items-center gap-1">
                                  {message.data.validationDetails.taxonomyAlignment ? 
                                    <CheckCircle2 className="w-3 h-3 text-green-500" /> : 
                                    <XCircle className="w-3 h-3 text-red-500" />
                                  }
                                  Taxonomy Alignment
                                </div>
                                <div className="flex items-center gap-1">
                                  {message.data.validationDetails.dataQuality ? 
                                    <CheckCircle2 className="w-3 h-3 text-green-500" /> : 
                                    <XCircle className="w-3 h-3 text-red-500" />
                                  }
                                  Data Quality
                                </div>
                              </div>
                            )}
                          </div>
                        )}
                      </div>
                      
                      <div className="text-xs text-gray-500 mt-1">
                        {message.timestamp.toLocaleTimeString()}
                      </div>
                    </div>
                    
                    {message.type === 'user' && (
                      <Avatar className="w-8 h-8">
                        <AvatarFallback><User className="w-4 h-4" /></AvatarFallback>
                      </Avatar>
                    )}
                  </div>
                ))}
                <div ref={messagesEndRef} />
              </div>
              
              <div className="border-t p-4">
                <div className="flex gap-2">
                  <Textarea
                    placeholder="Ask about SFDR compliance, fund classification, or submit data for validation..."
                    value={inputMessage}
                    onChange={(e) => setInputMessage(e.target.value)}
                    onKeyDown={(e) => {
                      if (e.key === 'Enter' && !e.shiftKey) {
                        e.preventDefault();
                        handleSendMessage();
                      }
                    }}
                    rows={2}
                    disabled={isLoading}
                  />
                  <Button 
                    onClick={() => handleSendMessage()} 
                    disabled={isLoading || !inputMessage.trim()}
                    size="sm"
                  >
                    <Send className="w-4 h-4" />
                  </Button>
                </div>
              </div>
            </>
          ) : (
            // Form Mode
            <div className="p-4 space-y-4 overflow-y-auto">
              <Alert>
                <AlertCircle className="h-4 w-4" />
                <AlertDescription>
                  Fill out the form below to validate SFDR compliance for your fund.
                </AlertDescription>
              </Alert>
              
              <div className="grid grid-cols-2 gap-4">
                <div>
                  <Label htmlFor="entityId">Entity ID *</Label>
                  <Input
                    id="entityId"
                    value={formData.metadata?.entityId || ''}
                    onChange={(e) => setFormData(prev => ({
                      ...prev,
                      metadata: { ...prev.metadata!, entityId: e.target.value }
                    }))}
                    placeholder="123e4567-e89b-12d3-a456-426614174000"
                  />
                </div>
                
                <div>
                  <Label htmlFor="reportingPeriod">Reporting Period</Label>
                  <Input
                    id="reportingPeriod"
                    value={formData.metadata?.reportingPeriod || ''}
                    onChange={(e) => setFormData(prev => ({
                      ...prev,
                      metadata: { ...prev.metadata!, reportingPeriod: e.target.value }
                    }))}
                  />
                </div>
              </div>
              
              <div>
                <Label htmlFor="fundName">Fund Name *</Label>
                <Input
                  id="fundName"
                  value={formData.fundProfile?.fundName || ''}
                  onChange={(e) => setFormData(prev => ({
                    ...prev,
                    fundProfile: { ...prev.fundProfile!, fundName: e.target.value }
                  }))}
                  placeholder="ESG European Equity Fund"
                />
              </div>
              
              <div className="grid grid-cols-2 gap-4">
                <div>
                  <Label htmlFor="fundType">Fund Type</Label>
                  <select
                    id="fundType"
                    className="w-full p-2 border border-gray-300 rounded-md"
                    value={formData.fundProfile?.fundType || 'UCITS'}
                    onChange={(e) => setFormData(prev => ({
                      ...prev,
                      fundProfile: { ...prev.fundProfile!, fundType: e.target.value as 'UCITS' | 'AIF' | 'MMF' | 'PEPP' | 'IORP' | 'OTHER' }
                    }))}
                  >
                    <option value="UCITS">UCITS</option>
                    <option value="AIF">AIF</option>
                    <option value="ELTIF">ELTIF</option>
                    <option value="MMF">MMF</option>
                  </select>
                </div>
                
                <div>
                  <Label htmlFor="targetArticle">Target Article Classification</Label>
                  <select
                    id="targetArticle"
                    className="w-full p-2 border border-gray-300 rounded-md"
                    value={formData.fundProfile?.targetArticleClassification || 'Article8'}
                    onChange={(e) => setFormData(prev => ({
                      ...prev,
                      fundProfile: { ...prev.fundProfile!, targetArticleClassification: e.target.value as 'Article6' | 'Article8' | 'Article9' }
                    }))}
                  >
                    <option value="Article6">Article 6 (Basic)</option>
                    <option value="Article8">Article 8 (ESG Characteristics)</option>
                    <option value="Article9">Article 9 (Sustainable Investment)</option>
                  </select>
                </div>
              </div>
              
              <div>
                <Label htmlFor="investmentObjective">Investment Objective</Label>
                <Textarea
                  id="investmentObjective"
                  value={formData.fundProfile?.investmentObjective || ''}
                  onChange={(e) => setFormData(prev => ({
                    ...prev,
                    fundProfile: { ...prev.fundProfile!, investmentObjective: e.target.value }
                  }))}
                  placeholder="Describe the fund's investment objective and ESG approach..."
                  rows={3}
                />
              </div>
              
              <div className="flex justify-end gap-2">
                <Button variant="outline" onClick={() => setShowFormMode(false)}>
                  Cancel
                </Button>
                <Button onClick={handleFormSubmit} disabled={isLoading}>
                  {isLoading ? (
                    <><Loader2 className="w-4 h-4 mr-2 animate-spin" />Validating...</>
                  ) : (
                    <><Shield className="w-4 h-4 mr-2" />Validate SFDR Compliance</>
                  )}
                </Button>
              </div>
            </div>
          )}
        </CardContent>
      </Card>
    </div>
  );
});

NexusAgentChat.displayName = "NexusAgentChat";

export default NexusAgentChat;

const [xaiOpen, setXaiOpen] = useState(false);

const handleFeedback = (messageId: string, type: 'positive' | 'negative') => {
  setMessages(prev => prev.map(msg => {
    if (msg.id === messageId) {
      return { ...msg, feedback: type };
    }
    return msg;
  }));
  toast({
    title: 'Feedback recorded',
    description: 'Thank you for helping improve Nexus Agent!',
    duration: 2000
  });
};

{message.type === 'agent' && (
  <div className="relative group">
    <div className="absolute right-0 top-0 flex gap-1 opacity-0 group-hover:opacity-100 transition-opacity">
      <Button
        variant="ghost"
        size="icon"
        className="h-6 w-6"
        onClick={() => handleFeedback(message.id, 'positive')}
      >
        👍
      </Button>
      <Button
        variant="ghost"
        size="icon"
        className="h-6 w-6"
        onClick={() => handleFeedback(message.id, 'negative')}
      >
        👎
      </Button>
    </div>
    <Badge variant="blue" className="mb-2">
      <Shield className="w-3 h-3 mr-1" />
      AI-Generated
    </Badge>
    <Button
      variant="link"
      className="text-blue-600 h-auto p-0 ml-2"
      onClick={() => setXaiOpen(true)}
    >
      Why this answer?
    </Button>
    {/* Existing message content */}
  </div>
)}<|MERGE_RESOLUTION|>--- conflicted
+++ resolved
@@ -131,61 +131,9 @@
   /**
    * Call the Nexus Agent for SFDR validation
    */
-<<<<<<< HEAD
-  // Add new agent type
-  enum AgentType {
-    LOCAL = 'local',
-    GITHUB = 'github',
-    CLOUD = 'cloud'
-  }
-  
-  // Add GitHub API configuration
-  const GITHUB_AGENT_API = {
-    BASE_URL: process.env.NEXT_PUBLIC_GITHUB_AGENT_URL || 'https://api.github.com/repos/[OWNER]/[REPO]/contents',
-    API_KEY: process.env.NEXT_PUBLIC_GITHUB_AGENT_API_KEY
-  };
-  
-  // Modify callNexusAPI function
-  const callNexusAPI = async (request: SFDRClassificationRequest): Promise<NexusAgentResponse> => {
-    switch (selectedAgent) {
-      case AgentType.GITHUB:
-        const response = await axios.post(
-          `${GITHUB_AGENT_API.BASE_URL}/analyze`,
-          {
-            message: 'SFDR Analysis Request',
-            content: btoa(JSON.stringify(request)),
-            branch: 'main'
-          },
-          {
-            headers: {
-              Authorization: `token ${GITHUB_AGENT_API.API_KEY}`,
-              Accept: 'application/vnd.github.v3+json'
-            }
-          }
-        );
-        return parseGitHubResponse(response.data);
-      // ... existing cases ...
-  }
-=======
   const callNexusAPI = async (request: SFDRClassificationRequest): Promise<NexusValidationResponse> => {
     return await nexusAgent.validateClassification(request);
->>>>>>> edb8bf7b
-  };
-  
-  // Add GitHub response parser
-  const parseGitHubResponse = (data: any): NexusAgentResponse => {
-    return {
-      complianceStatus: data.content?.results?.status || 'UNKNOWN',
-      validationMetrics: data.content?.metrics || {},
-      suggestedActions: data.content?.recommendations || []
-    };
-  };
-  
-  // Update component props and state
-  interface NexusAgentChatProps {
-    agentType?: AgentType;
-    className?: string;
-  }
+  };
 
   /**
    * Handle sending a text message with real SFDR validation
