--- conflicted
+++ resolved
@@ -1,11 +1,7 @@
 import { useState, useRef, useEffect, forwardRef, useImperativeHandle } from 'react';
 import { motion, AnimatePresence } from 'framer-motion';
-<<<<<<< HEAD
 import { logger } from '@/utils/logger';
-import { Card, CardContent, CardDescription, CardHeader, CardTitle } from '@/components/ui/card';
-=======
 import { Card, CardContent, CardHeader, CardTitle } from '@/components/ui/card';
->>>>>>> c1efc704
 import { Button } from '@/components/ui/button';
 import { Textarea } from '@/components/ui/textarea';
 import { Input } from '@/components/ui/input';
