import React, { useState, useEffect } from 'react';
import { motion, AnimatePresence, useMotionValue, useTransform } from 'framer-motion';
import { useNavigate } from 'react-router-dom';
import { Card, CardContent, CardDescription, CardHeader, CardTitle } from '@/components/ui/card';
import { Badge } from '@/components/ui/badge';
import { Button } from '@/components/ui/button';
import { Progress } from '@/components/ui/progress';
import { Brain, Star, ArrowRight, CheckCircle, Sparkles, BarChart3, Play, Pause, Eye, Share2, Bookmark, ExternalLink } from 'lucide-react';

/**
 * Enhanced agent interface with additional showcase features
 */
interface EnhancedAgent {
  id: string;
  name: string;
  description: string;
  longDescription: string;
  status: 'launching' | 'beta' | 'coming-soon' | 'live';
  category: 'finance' | 'compliance' | 'analytics' | 'automation';
  capabilities: string[];
  metrics: {
    accuracy: number;
    speed: number;
    reliability: number;
    satisfaction: number;
  };
  icon: React.ReactNode;
  gradient: string;
  features: string[];
  useCases: string[];
  launchDate: string;
  demoVideo?: string;
  screenshots: string[];
  pricing: {
    tier: string;
    price: string;
    features: string[];
  };
  testimonials: Array<{
    name: string;
    company: string;
    quote: string;
    rating: number;
  }>;
}

/**
 * Interactive demo component for agent capabilities
 */
const AgentDemo: React.FC<{
  agent: EnhancedAgent;
}> = ({}) => {
  const [isPlaying, setIsPlaying] = useState(false);
  const [currentStep, setCurrentStep] = useState(0);
  const demoSteps = [{
    title: 'Data Input',
    description: 'Agent receives and processes input data'
  }, {
    title: 'Analysis',
    description: 'AI algorithms analyze and interpret information'
  }, {
    title: 'Processing',
    description: 'Advanced processing using machine learning models'
  }, {
    title: 'Output',
    description: 'Generates accurate results and recommendations'
  }];
  useEffect(() => {
    let interval: NodeJS.Timeout;
    if (isPlaying) {
      interval = setInterval(() => {
        setCurrentStep(prev => (prev + 1) % demoSteps.length);
      }, 2000);
    }
    return () => clearInterval(interval);
  }, [isPlaying, demoSteps.length]);
  return <div className='space-y-4'>
      <div className='flex items-center justify-between'>
        <h4 className='font-semibold flex items-center gap-2'>
          <Play className='w-4 h-4' />
          Live Demo
        </h4>
        <Button variant='outline' size='sm' onClick={() => setIsPlaying(!isPlaying)}>
          {isPlaying ? <Pause className='w-4 h-4' /> : <Play className='w-4 h-4' />}
          {isPlaying ? 'Pause' : 'Play'}
        </Button>
      </div>

      <div className='relative'>
        <div className='grid grid-cols-2 gap-2'>
          {demoSteps.map((step, index) => <motion.div key={index} className={`p-3 rounded-lg border transition-all duration-300 ${currentStep === index ? 'bg-primary/10 border-primary' : 'bg-muted/50 border-border'}`} animate={{
          scale: currentStep === index ? 1.02 : 1,
          opacity: currentStep === index ? 1 : 0.7
        }}>
              <div className='text-sm font-medium'>{step.title}</div>
              <div className='text-xs text-muted-foreground'>{step.description}</div>
            </motion.div>)}
        </div>

        <motion.div className='absolute inset-0 pointer-events-none' animate={{
        background: `conic-gradient(from ${currentStep * 90}deg, transparent, rgba(var(--primary), 0.1), transparent)`
      }} transition={{
        duration: 0.5
      }} />
      </div>
    </div>;
};

/**
 * Advanced metrics visualization component
 */
const MetricsVisualization: React.FC<{
  metrics: EnhancedAgent['metrics'];
}> = ({
  metrics
}) => {
  const [hoveredMetric, setHoveredMetric] = useState<string | null>(null);
  return <div className='space-y-4'>
      <h4 className='font-semibold flex items-center gap-2'>
        <BarChart3 className='w-4 h-4' />
        Performance Metrics
      </h4>

      <div className='grid grid-cols-2 gap-4'>
        {Object.entries(metrics).map(([key, value]) => <motion.div key={key} className='space-y-2 cursor-pointer' onHoverStart={() => setHoveredMetric(key)} onHoverEnd={() => setHoveredMetric(null)} whileHover={{
        scale: 1.05
      }}>
            <div className='flex justify-between items-center'>
              <span className='text-sm font-medium capitalize'>{key}</span>
              <span className='text-sm font-bold text-primary'>{value}%</span>
            </div>
            <Progress value={value} className={`h-2 transition-all duration-300 ${hoveredMetric === key ? 'h-3' : 'h-2'}`} />
            <AnimatePresence>
              {hoveredMetric === key && <motion.div initial={{
            opacity: 0,
            y: -10
          }} animate={{
            opacity: 1,
            y: 0
          }} exit={{
            opacity: 0,
            y: -10
          }} className='text-xs text-muted-foreground'>
                  {key === 'accuracy' && 'Precision in task completion'}
                  {key === 'speed' && 'Processing time efficiency'}
                  {key === 'reliability' && 'Consistent performance'}
                  {key === 'satisfaction' && 'User satisfaction rating'}
                </motion.div>}
            </AnimatePresence>
          </motion.div>)}
      </div>
    </div>;
};

/**
 * Testimonials carousel component
 */
const TestimonialsCarousel: React.FC<{
  testimonials: EnhancedAgent['testimonials'];
}> = ({
  testimonials
}) => {
  const [currentIndex, setCurrentIndex] = useState(0);
  useEffect(() => {
    const interval = setInterval(() => {
      setCurrentIndex(prev => (prev + 1) % testimonials.length);
    }, 5000);
    return () => clearInterval(interval);
  }, [testimonials.length]);
  if (!testimonials.length) {
    return null;
  }
  return <div className='space-y-4'>
      <h4 className='font-semibold flex items-center gap-2'>
        <Star className='w-4 h-4' />
        Customer Testimonials
      </h4>

      <div className='relative overflow-hidden rounded-lg bg-muted/30 p-4'>
        <AnimatePresence mode='wait'>
          <motion.div key={currentIndex} initial={{
          opacity: 0,
          x: 20
        }} animate={{
          opacity: 1,
          x: 0
        }} exit={{
          opacity: 0,
          x: -20
        }} transition={{
          duration: 0.3
        }} className='space-y-3'>
            <div className='flex items-center gap-1'>
              {[...Array(5)].map((_, i) => <Star key={i} className={`w-4 h-4 ${i < (testimonials[currentIndex]?.rating || 0) ? 'text-yellow-400 fill-current' : 'text-muted-foreground'}`} />)}
            </div>
            <p className='text-sm italic'>"{testimonials[currentIndex]?.quote || ''}"</p>
            <div className='text-xs text-muted-foreground'>
              <div className='font-medium'>{testimonials[currentIndex]?.name || ''}</div>
              <div>{testimonials[currentIndex]?.company || ''}</div>
            </div>
          </motion.div>
        </AnimatePresence>

        <div className='flex justify-center gap-2 mt-4'>
          {testimonials.map((_, index) => <button key={index} className={`w-2 h-2 rounded-full transition-all ${index === currentIndex ? 'bg-primary' : 'bg-muted-foreground/30'}`} onClick={() => setCurrentIndex(index)} />)}
        </div>
      </div>
    </div>;
};

/**
 * Enhanced agent card with advanced interactions
 */
const EnhancedAgentCard: React.FC<{
  agent: EnhancedAgent;
  index: number;
}> = ({
  agent,
  index
}) => {
  const [activeTab, setActiveTab] = useState('overview');
  const [isBookmarked, setIsBookmarked] = useState(false);
  const navigate = useNavigate();
  const mouseX = useMotionValue(0);
  const mouseY = useMotionValue(0);
  const rotateX = useTransform(mouseY, [-300, 300], [10, -10]);
  const rotateY = useTransform(mouseX, [-300, 300], [-10, 10]);
  const handleMouseMove = (event: React.MouseEvent) => {
    const rect = event.currentTarget.getBoundingClientRect();
    const centerX = rect.left + rect.width / 2;
    const centerY = rect.top + rect.height / 2;
    mouseX.set(event.clientX - centerX);
    mouseY.set(event.clientY - centerY);
  };
  const handleMouseLeave = () => {
    mouseX.set(0);
    mouseY.set(0);
  };
  return <motion.div className='h-full perspective-1000' initial={{
    opacity: 0,
    y: 50
  }} animate={{
    opacity: 1,
    y: 0
  }} transition={{
    duration: 0.6,
    delay: index * 0.1
  }} onMouseMove={handleMouseMove} onMouseLeave={handleMouseLeave} style={{
    rotateX,
    rotateY,
    transformStyle: 'preserve-3d'
  }}>
      <Card className='h-full overflow-hidden border-0 shadow-xl hover:shadow-2xl transition-all duration-500 bg-gradient-to-br from-background via-background to-muted/20 backdrop-blur-sm'>
        <CardHeader className='pb-4 relative'>
          {/* Action buttons */}
          <div className='absolute top-4 right-4 flex gap-2 opacity-0 group-hover:opacity-100 transition-opacity'>
            <Button variant='ghost' size='sm' onClick={() => setIsBookmarked(!isBookmarked)} className='h-8 w-8 p-0'>
              <Bookmark className={`w-4 h-4 ${isBookmarked ? 'fill-current' : ''}`} />
            </Button>
            <Button variant='ghost' size='sm' className='h-8 w-8 p-0'>
              <Share2 className='w-4 h-4' />
            </Button>
          </div>

          <div className='flex items-start justify-between pr-16'>
            <div className={`p-4 rounded-2xl bg-gradient-to-r ${agent.gradient} text-white shadow-lg transform transition-transform hover:scale-110`}>
              {agent.icon}
            </div>
            <div className='flex flex-col items-end gap-2'>
              <Badge variant={agent.status === 'launching' ? 'default' : agent.status === 'live' ? 'secondary' : 'secondary'} className='capitalize font-medium animate-pulse'>
                {agent.status === 'launching' ? <>
                    <Sparkles className='w-3 h-3 mr-1' />
                    Launching Soon
                  </> : agent.status === 'live' ? <>
                    <Sparkles className='w-3 h-3 mr-1' />
                    Live
                  </> : agent.status.replace('-', ' ')}
              </Badge>
              
            </div>
          </div>

          <div className='space-y-3 mt-4'>
            <CardTitle className='text-2xl font-bold bg-gradient-to-r from-foreground to-foreground/70 bg-clip-text text-transparent'>
              {agent.name}
            </CardTitle>
            <CardDescription className='text-sm leading-relaxed'>
              {agent.description}
            </CardDescription>
          </div>
        </CardHeader>

        <CardContent className='space-y-6'>
          {/* Tab Navigation */}
          <div className='flex gap-1 p-1 bg-muted rounded-lg'>
            {['overview', 'demo', 'metrics', 'testimonials'].map(tab => <button key={tab} onClick={() => setActiveTab(tab)} className={`flex-1 px-3 py-2 text-xs font-medium rounded-md transition-all capitalize ${activeTab === tab ? 'bg-background text-foreground shadow-sm' : 'text-muted-foreground hover:text-foreground'}`}>
                {tab}
              </button>)}
          </div>

          {/* Tab Content */}
          <AnimatePresence mode='wait'>
            <motion.div key={activeTab} initial={{
            opacity: 0,
            y: 10
          }} animate={{
            opacity: 1,
            y: 0
          }} exit={{
            opacity: 0,
            y: -10
          }} transition={{
            duration: 0.2
          }} className='min-h-[200px]'>
              {activeTab === 'overview' && <div className='space-y-4'>
                  <div className='space-y-3'>
                    <h4 className='font-semibold text-sm flex items-center gap-2'>
                      <Brain className='w-4 h-4' />
                      Core Capabilities
                    </h4>
                    <div className='flex flex-wrap gap-2'>
                      {agent.capabilities.map((capability, idx) => <Badge key={idx} variant='secondary' className='text-xs'>
                          {capability}
                        </Badge>)}
                    </div>
                  </div>

                  <div className='space-y-3'>
                    <h4 className='font-semibold text-sm flex items-center gap-2'>
                      <CheckCircle className='w-4 h-4' />
                      Key Features
                    </h4>
                    <ul className='space-y-2'>
                      {agent.features.slice(0, 3).map((feature, idx) => <li key={idx} className='text-sm text-muted-foreground flex items-start gap-2'>
                          <div className='w-1.5 h-1.5 bg-primary rounded-full mt-2 flex-shrink-0' />
                          {feature}
                        </li>)}
                    </ul>
                  </div>
                </div>}

              {activeTab === 'demo' && <AgentDemo agent={agent} />}

              {activeTab === 'metrics' && <MetricsVisualization metrics={agent.metrics} />}

              {activeTab === 'testimonials' && <TestimonialsCarousel testimonials={agent.testimonials} />}
            </motion.div>
          </AnimatePresence>

          {/* Action Buttons */}
          <div className='flex gap-2 pt-4 border-t'>
<<<<<<< HEAD
            {agent.id === 'cdd-agent' ? (
              <>
                <Button
                  variant='outline'
                  size='sm'
                  className='flex-1'
                  onClick={() => navigate('/agents/cdd-agent')}
                >
=======
            {agent.id === 'cdd-agent' ? <>
                <Button variant='outline' size='sm' className='flex-1' onClick={() => navigate('/agents/cdd-agent')}>
>>>>>>> 44f6ff12
                  <ExternalLink className='w-4 h-4 mr-2' />
                  Learn More
                </Button>
                <Button size='sm' className='flex-1'>
                  Get Access
                  <ArrowRight className='w-4 h-4 ml-2' />
                </Button>
              </> : <>
                <Button variant='outline' size='sm' className='flex-1'>
                  <Eye className='w-4 h-4 mr-2' />
                  Preview
                </Button>
                <Button size='sm' className='flex-1'>
                  Get Access
                  <ArrowRight className='w-4 h-4 ml-2' />
                </Button>
              </>}
          </div>
        </CardContent>
      </Card>
    </motion.div>;
};
export { EnhancedAgentCard, AgentDemo, MetricsVisualization, TestimonialsCarousel };
export type { EnhancedAgent };<|MERGE_RESOLUTION|>--- conflicted
+++ resolved
@@ -349,7 +349,6 @@
 
           {/* Action Buttons */}
           <div className='flex gap-2 pt-4 border-t'>
-<<<<<<< HEAD
             {agent.id === 'cdd-agent' ? (
               <>
                 <Button
@@ -358,10 +357,6 @@
                   className='flex-1'
                   onClick={() => navigate('/agents/cdd-agent')}
                 >
-=======
-            {agent.id === 'cdd-agent' ? <>
-                <Button variant='outline' size='sm' className='flex-1' onClick={() => navigate('/agents/cdd-agent')}>
->>>>>>> 44f6ff12
                   <ExternalLink className='w-4 h-4 mr-2' />
                   Learn More
                 </Button>
@@ -369,7 +364,9 @@
                   Get Access
                   <ArrowRight className='w-4 h-4 ml-2' />
                 </Button>
-              </> : <>
+              </>
+            ) : (
+              <>
                 <Button variant='outline' size='sm' className='flex-1'>
                   <Eye className='w-4 h-4 mr-2' />
                   Preview
@@ -378,6 +375,8 @@
                   Get Access
                   <ArrowRight className='w-4 h-4 ml-2' />
                 </Button>
+              </>
+            )}
               </>}
           </div>
         </CardContent>
