--- conflicted
+++ resolved
@@ -10,11 +10,7 @@
 import { Badge } from '@/components/ui/badge';
 import { Progress } from '@/components/ui/progress';
 import { Alert, AlertDescription } from '@/components/ui/alert';
-<<<<<<< HEAD
-// import { Separator } from '@/components/ui/separator'; // Unused import removed
-=======
-
->>>>>>> 69d3f4ad
+
 import {
   Bot,
   CheckCircle,
@@ -249,7 +245,7 @@
 
       // Convert to TestResult format
       const results: TestResult[] = validationSummary.testResults.map(result => ({
-        id: `validation-${result.strategy.name}-${Date.now()}`,
+        id: `validation-${result.strategy.id}-${Date.now()}`,
         strategy: result.strategy.name,
         model: result.strategy.expectedModel,
         provider: 'validation',
