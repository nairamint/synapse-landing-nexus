import { Toaster } from "@/components/ui/toaster";
import { Toaster as Sonner } from "@/components/ui/sonner";
import { TooltipProvider } from "@/components/ui/tooltip";
import { QueryClient, QueryClientProvider } from "@tanstack/react-query";
<<<<<<< HEAD
import { RouterProvider } from "react-router-dom";
=======
import { BrowserRouter, Routes, Route } from "react-router-dom";
import Index from "./pages/Index";
import NotFound from "./pages/NotFound";
import Partners from "./pages/Partners";
import Dashboard from "./pages/Dashboard";
import AskDara from "./pages/AskDara";
import Login from "./pages/Login";
import Register from "./pages/Register";
import Profile from "./pages/Profile";
import RegulatoryDashboard from "./pages/RegulatoryDashboard";
>>>>>>> de919209
import { AuthProvider } from "./contexts/AuthContext";
import { router } from './router';

const queryClient = new QueryClient({
  defaultOptions: {
    queries: {
      staleTime: 60 * 1000, // 1 minute
      retry: 1,
    },
  },
});

<<<<<<< HEAD
export default function App() {
  return (
    <QueryClientProvider client={queryClient}>
      <AuthProvider>
        <TooltipProvider>
          <Toaster />
          <Sonner />
          <RouterProvider router={router} />
        </TooltipProvider>
      </AuthProvider>
    </QueryClientProvider>
  );
}
=======
const App = () => (
  <QueryClientProvider client={queryClient}>
    <AuthProvider>
      <TooltipProvider>
        <Toaster />
        <Sonner />
        <BrowserRouter>
          <Routes>
            <Route path="/" element={<Index />} />
            <Route path="/webapp" element={<WebAppLayout />} />
            <Route path="/partners" element={<Partners />} />
            <Route path="/dashboard" element={<Dashboard />} />
            <Route path="/regulatory-dashboard" element={<RegulatoryDashboard />} />
            <Route path="/ask-dara" element={<AskDara />} />
            <Route path="/login" element={<Login />} />
            <Route path="/register" element={<Register />} />
            <Route path="/profile" element={<Profile />} />
            
            {/* Legal Routes */}
            <Route path="/legal/privacy" element={<PrivacyPolicy />} />
            <Route path="/legal/terms" element={<TermsOfService />} />
            <Route path="/legal/security" element={<SecurityPolicy />} />
            <Route path="/legal/cookies" element={<CookiePolicy />} />
            
            {/* Resources Routes */}
            <Route path="/resources/blog" element={<Blog />} />
            <Route path="/resources/blog/:id" element={<BlogArticleDetails />} />
            <Route path="/resources/documentation" element={<Documentation />} />
            <Route path="/resources/faq" element={<FAQ />} />
            
            {/* Company Routes */}
            <Route path="/company/about" element={<About />} />
            <Route path="/company/contact" element={<Contact />} />
            <Route path="/company/careers" element={<Careers />} />
            
            {/* Platform Routes */}
            <Route path="/platform/features" element={<Features />} />
            <Route path="/platform/solutions" element={<Solutions />} />
            
            {/* ADD ALL CUSTOM ROUTES ABOVE THE CATCH-ALL "*" ROUTE */}
            <Route path="*" element={<NotFound />} />
          </Routes>
        </BrowserRouter>
      </TooltipProvider>
    </AuthProvider>
  </QueryClientProvider>
);

export default App;
>>>>>>> de919209
<|MERGE_RESOLUTION|>--- conflicted
+++ resolved
@@ -2,21 +2,8 @@
 import { Toaster as Sonner } from "@/components/ui/sonner";
 import { TooltipProvider } from "@/components/ui/tooltip";
 import { QueryClient, QueryClientProvider } from "@tanstack/react-query";
-<<<<<<< HEAD
+import { AuthProvider } from "./contexts/AuthContext";
 import { RouterProvider } from "react-router-dom";
-=======
-import { BrowserRouter, Routes, Route } from "react-router-dom";
-import Index from "./pages/Index";
-import NotFound from "./pages/NotFound";
-import Partners from "./pages/Partners";
-import Dashboard from "./pages/Dashboard";
-import AskDara from "./pages/AskDara";
-import Login from "./pages/Login";
-import Register from "./pages/Register";
-import Profile from "./pages/Profile";
-import RegulatoryDashboard from "./pages/RegulatoryDashboard";
->>>>>>> de919209
-import { AuthProvider } from "./contexts/AuthContext";
 import { router } from './router';
 
 const queryClient = new QueryClient({
@@ -28,7 +15,6 @@
   },
 });
 
-<<<<<<< HEAD
 export default function App() {
   return (
     <QueryClientProvider client={queryClient}>
@@ -41,55 +27,4 @@
       </AuthProvider>
     </QueryClientProvider>
   );
-}
-=======
-const App = () => (
-  <QueryClientProvider client={queryClient}>
-    <AuthProvider>
-      <TooltipProvider>
-        <Toaster />
-        <Sonner />
-        <BrowserRouter>
-          <Routes>
-            <Route path="/" element={<Index />} />
-            <Route path="/webapp" element={<WebAppLayout />} />
-            <Route path="/partners" element={<Partners />} />
-            <Route path="/dashboard" element={<Dashboard />} />
-            <Route path="/regulatory-dashboard" element={<RegulatoryDashboard />} />
-            <Route path="/ask-dara" element={<AskDara />} />
-            <Route path="/login" element={<Login />} />
-            <Route path="/register" element={<Register />} />
-            <Route path="/profile" element={<Profile />} />
-            
-            {/* Legal Routes */}
-            <Route path="/legal/privacy" element={<PrivacyPolicy />} />
-            <Route path="/legal/terms" element={<TermsOfService />} />
-            <Route path="/legal/security" element={<SecurityPolicy />} />
-            <Route path="/legal/cookies" element={<CookiePolicy />} />
-            
-            {/* Resources Routes */}
-            <Route path="/resources/blog" element={<Blog />} />
-            <Route path="/resources/blog/:id" element={<BlogArticleDetails />} />
-            <Route path="/resources/documentation" element={<Documentation />} />
-            <Route path="/resources/faq" element={<FAQ />} />
-            
-            {/* Company Routes */}
-            <Route path="/company/about" element={<About />} />
-            <Route path="/company/contact" element={<Contact />} />
-            <Route path="/company/careers" element={<Careers />} />
-            
-            {/* Platform Routes */}
-            <Route path="/platform/features" element={<Features />} />
-            <Route path="/platform/solutions" element={<Solutions />} />
-            
-            {/* ADD ALL CUSTOM ROUTES ABOVE THE CATCH-ALL "*" ROUTE */}
-            <Route path="*" element={<NotFound />} />
-          </Routes>
-        </BrowserRouter>
-      </TooltipProvider>
-    </AuthProvider>
-  </QueryClientProvider>
-);
-
-export default App;
->>>>>>> de919209
+}