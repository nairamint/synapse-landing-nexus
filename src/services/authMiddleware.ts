/**
 * Authentication Middleware Service
 * Provides comprehensive security controls for API authentication
 * Implements rate limiting, audit logging, and circuit breaker patterns
 */

import { supabase } from '@/integrations/supabase/client';
import type { Session } from '@supabase/supabase-js';

export interface AuthRequest {
  userId: string;
  endpoint: string;
  method: string;
  timestamp: Date;
  ip?: string;
  userAgent?: string;
}

export interface AuthResponse {
  success: boolean;
  userId?: string;
  session?: Session;
  error?: string;
  rateLimited?: boolean;
  auditLog?: AuthAuditLog;
}

export interface AuthAuditLog {
  timestamp: string;
  userId: string;
  endpoint: string;
  method: string;
  ip?: string;
  userAgent?: string;
  success: boolean;
  error?: string;
  responseTime: number;
}

export interface RateLimitConfig {
  maxRequests: number;
  windowMs: number;
  blockDurationMs: number;
}

export class AuthMiddleware {
  private static instance: AuthMiddleware;
  private rateLimitStore: Map<string, { count: number; resetTime: number; blockedUntil?: number }> =
    new Map();
  private auditLogs: AuthAuditLog[] = [];
  private circuitBreakerFailures = 0;
  private circuitBreakerLastFailure = 0;
  private readonly circuitBreakerThreshold = 5;
  private readonly circuitBreakerTimeout = 60000; // 1 minute

  private readonly defaultRateLimit: RateLimitConfig = {
    maxRequests: 100,
    windowMs: 60000, // 1 minute
    blockDurationMs: 300000 // 5 minutes
  };

  private constructor() {}

  static getInstance(): AuthMiddleware {
    if (!AuthMiddleware.instance) {
      AuthMiddleware.instance = new AuthMiddleware();
    }
    return AuthMiddleware.instance;
  }

  /**
   * Validate authentication for API requests
   */
  async validateRequest(request: AuthRequest): Promise<AuthResponse> {
    const startTime = Date.now();

    try {
      // Check circuit breaker
      if (this.isCircuitBreakerOpen()) {
        return {
          success: false,
          error: 'Service temporarily unavailable due to high error rate',
          auditLog: this.createAuditLog(request, false, startTime, 'Circuit breaker open')
        };
      }

      // Check rate limiting
      const rateLimitResult = this.checkRateLimit(request.userId);
      if (rateLimitResult.rateLimited) {
        return {
          success: false,
          rateLimited: true,
          error: 'Rate limit exceeded',
          auditLog: this.createAuditLog(request, false, startTime, 'Rate limit exceeded')
        };
      }

      // Validate session
      const {
        data: { session },
        error
      } = await supabase.auth.getSession();

      if (error || !session) {
        this.recordFailure();
        return {
          success: false,
          error: 'Invalid or expired session',
          auditLog: this.createAuditLog(request, false, startTime, 'Invalid session')
        };
      }

      // Validate user ID matches session
      if (session.user.id !== request.userId) {
        this.recordFailure();
        return {
          success: false,
          error: 'User ID mismatch',
          auditLog: this.createAuditLog(request, false, startTime, 'User ID mismatch')
        };
      }

      // Check session expiry
      if (session.expires_at && session.expires_at * 1000 < Date.now()) {
        this.recordFailure();
        return {
          success: false,
          error: 'Session expired',
          auditLog: this.createAuditLog(request, false, startTime, 'Session expired')
        };
      }

      // Success - record success and return
      this.recordSuccess();
      return {
        success: true,
        userId: session.user.id,
        session,
        auditLog: this.createAuditLog(request, true, startTime)
      };
    } catch (error) {
      this.recordFailure();
      return {
        success: false,
        error: error instanceof Error ? error.message : 'Authentication validation failed',
        auditLog: this.createAuditLog(
          request,
          false,
          startTime,
          error instanceof Error ? error.message : 'Unknown error'
        )
      };
    }
  }

  /**
   * Check rate limiting for a user
   */
  private checkRateLimit(userId: string): { rateLimited: boolean; remainingRequests?: number } {
    const now = Date.now();
    const key = `rate_limit:${userId}`;
    const userLimit = this.rateLimitStore.get(key);

    if (!userLimit) {
      this.rateLimitStore.set(key, {
        count: 1,
        resetTime: now + this.defaultRateLimit.windowMs
      });
      return { rateLimited: false, remainingRequests: this.defaultRateLimit.maxRequests - 1 };
    }

    // Check if user is blocked
    if (userLimit.blockedUntil && now < userLimit.blockedUntil) {
      return { rateLimited: true };
    }

    // Check if window has reset
    if (now > userLimit.resetTime) {
      this.rateLimitStore.set(key, {
        count: 1,
        resetTime: now + this.defaultRateLimit.windowMs
      });
      return { rateLimited: false, remainingRequests: this.defaultRateLimit.maxRequests - 1 };
    }

    // Increment count
    userLimit.count++;
    this.rateLimitStore.set(key, userLimit);

    // Check if limit exceeded
    if (userLimit.count > this.defaultRateLimit.maxRequests) {
      userLimit.blockedUntil = now + this.defaultRateLimit.blockDurationMs;
      this.rateLimitStore.set(key, userLimit);
      return { rateLimited: true };
    }

    return {
      rateLimited: false,
      remainingRequests: this.defaultRateLimit.maxRequests - userLimit.count
    };
  }

  /**
   * Circuit breaker pattern implementation
   */
  private isCircuitBreakerOpen(): boolean {
    if (this.circuitBreakerFailures < this.circuitBreakerThreshold) {
      return false;
    }

    const timeSinceLastFailure = Date.now() - this.circuitBreakerLastFailure;
    return timeSinceLastFailure < this.circuitBreakerTimeout;
  }

  private recordSuccess(): void {
    this.circuitBreakerFailures = 0;
  }

  private recordFailure(): void {
    this.circuitBreakerFailures++;
    this.circuitBreakerLastFailure = Date.now();
  }

  /**
   * Create audit log entry
   */
  private createAuditLog(
    request: AuthRequest,
    success: boolean,
<<<<<<< HEAD
    startTime: number,
    error?: string
=======
    error: string | undefined,
    startTime: number
>>>>>>> 69d3f4ad
  ): AuthAuditLog {
    const auditLog: AuthAuditLog = {
      timestamp: new Date().toISOString(),
      userId: request.userId,
      endpoint: request.endpoint,
      method: request.method,
      ip: request.ip,
      userAgent: request.userAgent,
      success,
      error,
      responseTime: Date.now() - startTime
    };

    this.auditLogs.push(auditLog);

    // Keep only last 1000 audit logs
    if (this.auditLogs.length > 1000) {
      this.auditLogs = this.auditLogs.slice(-1000);
    }

    return auditLog;
  }

  /**
   * Get audit logs for monitoring
   */
  getAuditLogs(limit = 100): AuthAuditLog[] {
    return this.auditLogs.slice(-limit);
  }

  /**
   * Get rate limit status for a user
   */
  getRateLimitStatus(userId: string): {
    currentCount: number;
    maxRequests: number;
    resetTime: Date;
    blockedUntil?: Date;
    isBlocked: boolean;
  } {
    const key = `rate_limit:${userId}`;
    const userLimit = this.rateLimitStore.get(key);

    if (!userLimit) {
      return {
        currentCount: 0,
        maxRequests: this.defaultRateLimit.maxRequests,
        resetTime: new Date(Date.now() + this.defaultRateLimit.windowMs),
        isBlocked: false
      };
    }

    return {
      currentCount: userLimit.count,
      maxRequests: this.defaultRateLimit.maxRequests,
      resetTime: new Date(userLimit.resetTime),
      blockedUntil: userLimit.blockedUntil ? new Date(userLimit.blockedUntil) : undefined,
      isBlocked: userLimit.blockedUntil ? Date.now() < userLimit.blockedUntil : false
    };
  }

  /**
   * Get circuit breaker status
   */
  getCircuitBreakerStatus(): {
    isOpen: boolean;
    failures: number;
    threshold: number;
    lastFailure: Date;
    timeout: number;
  } {
    return {
      isOpen: this.isCircuitBreakerOpen(),
      failures: this.circuitBreakerFailures,
      threshold: this.circuitBreakerThreshold,
      lastFailure: new Date(this.circuitBreakerLastFailure),
      timeout: this.circuitBreakerTimeout
    };
  }

  /**
   * Reset rate limits for a user (admin function)
   */
  resetRateLimit(userId: string): void {
    const key = `rate_limit:${userId}`;
    this.rateLimitStore.delete(key);
  }

  /**
   * Reset circuit breaker (admin function)
   */
  resetCircuitBreaker(): void {
    this.circuitBreakerFailures = 0;
    this.circuitBreakerLastFailure = 0;
  }

  /**
   * Update rate limit configuration
   */
  updateRateLimitConfig(config: Partial<RateLimitConfig>): void {
    this.defaultRateLimit.maxRequests = config.maxRequests ?? this.defaultRateLimit.maxRequests;
    this.defaultRateLimit.windowMs = config.windowMs ?? this.defaultRateLimit.windowMs;
    this.defaultRateLimit.blockDurationMs =
      config.blockDurationMs ?? this.defaultRateLimit.blockDurationMs;
  }

  /**
   * Get security metrics
   */
  getSecurityMetrics(): {
    totalRequests: number;
    successfulRequests: number;
    failedRequests: number;
    rateLimitedRequests: number;
    circuitBreakerStatus: string;
    averageResponseTime: number;
  } {
    const totalRequests = this.auditLogs.length;
    const successfulRequests = this.auditLogs.filter(log => log.success).length;
    const failedRequests = this.auditLogs.filter(log => !log.success).length;
    const rateLimitedRequests = this.auditLogs.filter(
      log => log.error === 'Rate limit exceeded'
    ).length;
    const averageResponseTime =
      this.auditLogs.length > 0
        ? this.auditLogs.reduce((sum, log) => sum + log.responseTime, 0) / this.auditLogs.length
        : 0;

    return {
      totalRequests,
      successfulRequests,
      failedRequests,
      rateLimitedRequests,
      circuitBreakerStatus: this.isCircuitBreakerOpen() ? 'OPEN' : 'CLOSED',
      averageResponseTime
    };
  }
}

// Export singleton instance
export const authMiddleware = AuthMiddleware.getInstance();

/**
 * Decorator for API functions to automatically apply authentication
 */
export function requireAuth() {
  return function (_target: any, propertyKey: string, descriptor: PropertyDescriptor) {
    const originalMethod = descriptor.value;

    descriptor.value = async function (...args: any[]) {
      const request: AuthRequest = {
        userId: args[0]?.userId || 'unknown',
        endpoint: propertyKey,
        method: 'POST',
        timestamp: new Date(),
        ip: args[0]?.ip,
        userAgent: args[0]?.userAgent
      };

      const authResult = await authMiddleware.validateRequest(request);

      if (!authResult.success) {
        throw new Error(authResult.error || 'Authentication failed');
      }

      return originalMethod.apply(this, args);
    };

    return descriptor;
  };
}<|MERGE_RESOLUTION|>--- conflicted
+++ resolved
@@ -80,7 +80,7 @@
         return {
           success: false,
           error: 'Service temporarily unavailable due to high error rate',
-          auditLog: this.createAuditLog(request, false, startTime, 'Circuit breaker open')
+          auditLog: this.createAuditLog(request, false, 'Circuit breaker open', startTime)
         };
       }
 
@@ -91,7 +91,7 @@
           success: false,
           rateLimited: true,
           error: 'Rate limit exceeded',
-          auditLog: this.createAuditLog(request, false, startTime, 'Rate limit exceeded')
+          auditLog: this.createAuditLog(request, false, 'Rate limit exceeded', startTime)
         };
       }
 
@@ -106,7 +106,7 @@
         return {
           success: false,
           error: 'Invalid or expired session',
-          auditLog: this.createAuditLog(request, false, startTime, 'Invalid session')
+          auditLog: this.createAuditLog(request, false, 'Invalid session', startTime)
         };
       }
 
@@ -116,7 +116,7 @@
         return {
           success: false,
           error: 'User ID mismatch',
-          auditLog: this.createAuditLog(request, false, startTime, 'User ID mismatch')
+          auditLog: this.createAuditLog(request, false, 'User ID mismatch', startTime)
         };
       }
 
@@ -126,7 +126,7 @@
         return {
           success: false,
           error: 'Session expired',
-          auditLog: this.createAuditLog(request, false, startTime, 'Session expired')
+          auditLog: this.createAuditLog(request, false, 'Session expired', startTime)
         };
       }
 
@@ -136,7 +136,7 @@
         success: true,
         userId: session.user.id,
         session,
-        auditLog: this.createAuditLog(request, true, startTime)
+        auditLog: this.createAuditLog(request, true, undefined, startTime)
       };
     } catch (error) {
       this.recordFailure();
@@ -146,8 +146,8 @@
         auditLog: this.createAuditLog(
           request,
           false,
-          startTime,
-          error instanceof Error ? error.message : 'Unknown error'
+          error instanceof Error ? error.message : 'Unknown error',
+          startTime
         )
       };
     }
@@ -227,13 +227,8 @@
   private createAuditLog(
     request: AuthRequest,
     success: boolean,
-<<<<<<< HEAD
-    startTime: number,
-    error?: string
-=======
     error: string | undefined,
     startTime: number
->>>>>>> 69d3f4ad
   ): AuthAuditLog {
     const auditLog: AuthAuditLog = {
       timestamp: new Date().toISOString(),
@@ -380,7 +375,7 @@
  * Decorator for API functions to automatically apply authentication
  */
 export function requireAuth() {
-  return function (_target: any, propertyKey: string, descriptor: PropertyDescriptor) {
+  return function (target: any, propertyKey: string, descriptor: PropertyDescriptor) {
     const originalMethod = descriptor.value;
 
     descriptor.value = async function (...args: any[]) {
